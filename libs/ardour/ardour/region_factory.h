--- conflicted
+++ resolved
@@ -32,21 +32,13 @@
 class RegionFactory {
 
   public:
-<<<<<<< HEAD
-	/* This is emitted only when a new id is assigned. Therefore,
-=======
 	/** This is emitted only when a new id is assigned. Therefore,
->>>>>>> 7f64e5ac
 	   in a pure Region copy, it will not be emitted.
 
 	   It must be emitted by derived classes, not Region
 	   itself, to permit dynamic_cast<> to be used to 
 	   infer the type of Region.
 	*/
-<<<<<<< HEAD
-
-=======
->>>>>>> 7f64e5ac
 	static sigc::signal<void,boost::shared_ptr<Region> > CheckNewRegion;
 
 	static boost::shared_ptr<Region> create (boost::shared_ptr<Region>, nframes_t start, 
