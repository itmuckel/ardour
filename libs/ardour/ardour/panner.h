--- conflicted
+++ resolved
@@ -65,13 +65,8 @@
 
 	/* the basic StreamPanner API */
 
-<<<<<<< HEAD
-	virtual void distribute (Sample* src, Sample** obufs, gain_t gain_coeff, nframes_t nframes) = 0;
-	virtual void distribute_automated (Sample* src, Sample** obufs, 
-=======
 	virtual void distribute (AudioBuffer& src, BufferSet& obufs, gain_t gain_coeff, nframes_t nframes) = 0;
 	virtual void distribute_automated (AudioBuffer& src, BufferSet& obufs,
->>>>>>> 7f64e5ac
 				     nframes_t start, nframes_t end, nframes_t nframes, pan_t** buffers) = 0;
 
 	/* automation */
@@ -147,11 +142,7 @@
 	   and a type name. See EqualPowerStereoPanner as an example.
 	*/
 
-<<<<<<< HEAD
-	void distribute (Sample* src, Sample** obufs, gain_t gain_coeff, nframes_t nframes);
-=======
 	void distribute (AudioBuffer& src, BufferSet& obufs, gain_t gain_coeff, nframes_t nframes);
->>>>>>> 7f64e5ac
 
 	void snapshot (nframes_t now);
 	void transport_stopped (nframes_t frame);
@@ -181,11 +172,7 @@
 	EqualPowerStereoPanner (Panner&);
 	~EqualPowerStereoPanner ();
 
-<<<<<<< HEAD
-	void distribute_automated (Sample* src, Sample** obufs, 
-=======
 	void distribute_automated (AudioBuffer& src, BufferSet& obufs, 
->>>>>>> 7f64e5ac
 			     nframes_t start, nframes_t end, nframes_t nframes, pan_t** buffers);
 
 	void get_current_coefficients (pan_t*) const;
@@ -219,13 +206,8 @@
 
 	Curve& automation() { return _automation; }
 
-<<<<<<< HEAD
-	void distribute (Sample* src, Sample** obufs, gain_t gain_coeff, nframes_t nframes);
-	void distribute_automated (Sample* src, Sample** obufs, 
-=======
 	void distribute (AudioBuffer& src, BufferSet& obufs, gain_t gain_coeff, nframes_t nframes);
 	void distribute_automated (AudioBuffer& src, BufferSet& obufs,
->>>>>>> 7f64e5ac
 				   nframes_t start, nframes_t end, nframes_t nframes, pan_t** buffers);
 
 	static StreamPanner* factory (Panner&);
@@ -261,12 +243,9 @@
 	Panner (string name, Session&);
 	virtual ~Panner ();
 
-<<<<<<< HEAD
-=======
 	/// The fundamental Panner function
 	void distribute(BufferSet& src, BufferSet& dest, nframes_t start_frame, nframes_t end_frames, nframes_t nframes, nframes_t offset);
 
->>>>>>> 7f64e5ac
 	bool bypassed() const { return _bypassed; }
 	void set_bypassed (bool yn);
 
