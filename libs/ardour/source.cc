/*
    Copyright (C) 2000 Paul Davis 

    This program is free software; you can redistribute it and/or modify
    it under the terms of the GNU General Public License as published by
    the Free Software Foundation; either version 2 of the License, or
    (at your option) any later version.

    This program is distributed in the hope that it will be useful,
    but WITHOUT ANY WARRANTY; without even the implied warranty of
    MERCHANTABILITY or FITNESS FOR A PARTICULAR PURPOSE.  See the
    GNU General Public License for more details.

    You should have received a copy of the GNU General Public License
    along with this program; if not, write to the Free Software
    Foundation, Inc., 675 Mass Ave, Cambridge, MA 02139, USA.

*/

#include <sys/stat.h>
#include <unistd.h>
#include <fcntl.h>
#include <poll.h>
#include <float.h>
#include <cerrno>
#include <ctime>
#include <cmath>
#include <iomanip>
#include <algorithm>

#include <glibmm/thread.h>
#include <pbd/xml++.h>
#include <pbd/pthread_utils.h>

#include <ardour/source.h>
#include <ardour/playlist.h>

#include "i18n.h"

using std::min;
using std::max;

using namespace ARDOUR;

<<<<<<< HEAD
Source::Source (Session& s, string name)
	: _session (s)
{
	_name = name;
	_timestamp = 0;
=======
Source::Source (Session& s, string name, DataType type)
	: _session (s)
	, _type(type)
{
	assert(_name.find("/") == string::npos);

	_name = name;
	_timestamp = 0;
	_length = 0;
>>>>>>> 7f64e5ac
	_in_use = 0;
}

Source::Source (Session& s, const XMLNode& node) 
	: _session (s)
<<<<<<< HEAD
{
	_timestamp = 0;
=======
	, _type(DataType::AUDIO)
{
	_timestamp = 0;
	_length = 0;
>>>>>>> 7f64e5ac
	_in_use = 0;

	if (set_state (node) || _type == DataType::NIL) {
		throw failed_constructor();
	}
	assert(_name.find("/") == string::npos);
}

Source::~Source ()
{
	notify_callbacks ();
}

XMLNode&
Source::get_state ()
{
	XMLNode *node = new XMLNode ("Source");
	char buf[64];

	node->add_property ("name", _name);
<<<<<<< HEAD
=======
	node->add_property ("type", _type.to_string());
>>>>>>> 7f64e5ac
	_id.print (buf, sizeof (buf));
	node->add_property ("id", buf);

	if (_timestamp != 0) {
		snprintf (buf, sizeof (buf), "%ld", _timestamp);
		node->add_property ("timestamp", buf);
	}

	return *node;
}

int
Source::set_state (const XMLNode& node)
{
	const XMLProperty* prop;

	if ((prop = node.property ("name")) != 0) {
		_name = prop->value();
	} else {
		return -1;
	}
	
	if ((prop = node.property ("id")) != 0) {
		_id = prop->value ();
	} else {
		return -1;
	}

<<<<<<< HEAD
	if ((prop = node.property ("timestamp")) != 0) {
		sscanf (prop->value().c_str(), "%ld", &_timestamp);
	}
=======
	if ((prop = node.property ("type")) != 0) {
		_type = DataType(prop->value());
	}

	if ((prop = node.property ("timestamp")) != 0) {
		sscanf (prop->value().c_str(), "%ld", &_timestamp);
	}
	assert(_name.find("/") == string::npos);
>>>>>>> 7f64e5ac

	return 0;
}

void
<<<<<<< HEAD
Source::add_playlist (boost::shared_ptr<Playlist> pl)
{
=======
Source::update_length (nframes_t pos, nframes_t cnt)
{
	if (pos + cnt > _length) {
		_length = pos+cnt;
	}
}

void
Source::add_playlist (boost::shared_ptr<Playlist> pl)
{
>>>>>>> 7f64e5ac
	std::pair<PlaylistMap::iterator,bool> res;
	std::pair<boost::shared_ptr<Playlist>, uint32_t> newpair (pl, 1);
	Glib::Mutex::Lock lm (playlist_lock);

	res = _playlists.insert (newpair);

	if (!res.second) {
		/* it already existed, bump count */
		res.first->second++;
	}
		
	pl->GoingAway.connect (bind (mem_fun (*this, &Source::remove_playlist), boost::weak_ptr<Playlist> (pl)));
}

void
Source::remove_playlist (boost::weak_ptr<Playlist> wpl)
{
	boost::shared_ptr<Playlist> pl (wpl.lock());

	if (!pl) {
		return;
	}

	PlaylistMap::iterator x;
	Glib::Mutex::Lock lm (playlist_lock);

	if ((x = _playlists.find (pl)) != _playlists.end()) {
		if (x->second > 1) {
			x->second--;
		} else {
			_playlists.erase (x);
		}
	}
}

uint32_t
Source::used () const
{
	return _playlists.size();
}<|MERGE_RESOLUTION|>--- conflicted
+++ resolved
@@ -42,13 +42,6 @@
 
 using namespace ARDOUR;
 
-<<<<<<< HEAD
-Source::Source (Session& s, string name)
-	: _session (s)
-{
-	_name = name;
-	_timestamp = 0;
-=======
 Source::Source (Session& s, string name, DataType type)
 	: _session (s)
 	, _type(type)
@@ -58,21 +51,15 @@
 	_name = name;
 	_timestamp = 0;
 	_length = 0;
->>>>>>> 7f64e5ac
 	_in_use = 0;
 }
 
 Source::Source (Session& s, const XMLNode& node) 
 	: _session (s)
-<<<<<<< HEAD
-{
-	_timestamp = 0;
-=======
 	, _type(DataType::AUDIO)
 {
 	_timestamp = 0;
 	_length = 0;
->>>>>>> 7f64e5ac
 	_in_use = 0;
 
 	if (set_state (node) || _type == DataType::NIL) {
@@ -93,10 +80,7 @@
 	char buf[64];
 
 	node->add_property ("name", _name);
-<<<<<<< HEAD
-=======
 	node->add_property ("type", _type.to_string());
->>>>>>> 7f64e5ac
 	_id.print (buf, sizeof (buf));
 	node->add_property ("id", buf);
 
@@ -125,11 +109,6 @@
 		return -1;
 	}
 
-<<<<<<< HEAD
-	if ((prop = node.property ("timestamp")) != 0) {
-		sscanf (prop->value().c_str(), "%ld", &_timestamp);
-	}
-=======
 	if ((prop = node.property ("type")) != 0) {
 		_type = DataType(prop->value());
 	}
@@ -138,16 +117,11 @@
 		sscanf (prop->value().c_str(), "%ld", &_timestamp);
 	}
 	assert(_name.find("/") == string::npos);
->>>>>>> 7f64e5ac
 
 	return 0;
 }
 
 void
-<<<<<<< HEAD
-Source::add_playlist (boost::shared_ptr<Playlist> pl)
-{
-=======
 Source::update_length (nframes_t pos, nframes_t cnt)
 {
 	if (pos + cnt > _length) {
@@ -158,7 +132,6 @@
 void
 Source::add_playlist (boost::shared_ptr<Playlist> pl)
 {
->>>>>>> 7f64e5ac
 	std::pair<PlaylistMap::iterator,bool> res;
 	std::pair<boost::shared_ptr<Playlist>, uint32_t> newpair (pl, 1);
 	Glib::Mutex::Lock lm (playlist_lock);
