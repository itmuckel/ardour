--- conflicted
+++ resolved
@@ -11,13 +11,11 @@
 #include <sigc++/functors/slot.h>
 #include <sigc++/functors/mem_fun.h>
 
-//SIGC_TYPEDEF_REDEFINE_ALLOWED:
-// TODO: This should have its own test, but I can not create one that gives the error instead of just a warning. murrayc.
+// TODO: This should have its own test.
 // I have just used this because there is a correlation between these two problems.
 #ifdef SIGC_TEMPLATE_SPECIALIZATION_OPERATOR_OVERLOAD
-  //Compilers, such as older versions of SUN Forte C++, that do not allow this also often
+  //Compilers, such as SUN Forte C++, that do not allow this also often
   //do not allow a typedef to have the same name as a class in the typedef's definition.
-  //For Sun Forte CC 5.7 (SUN Workshop 10), comment this out to fix the build.
   #define SIGC_TYPEDEF_REDEFINE_ALLOWED 1
 #endif
 
@@ -73,7 +71,7 @@
       return *this;
     }
 
-  slot_iterator operator--(int)
+  slot_iterator& operator--(int)
     {
       slot_iterator __tmp(*this);
       --i_;
@@ -139,7 +137,7 @@
       return *this;
     }
 
-  slot_const_iterator operator--(int)
+  slot_const_iterator& operator--(int)
     {
       slot_const_iterator __tmp(*this);
       --i_;
@@ -173,20 +171,8 @@
 
   typedef slot_iterator<slot_type>              iterator;
   typedef slot_const_iterator<slot_type>        const_iterator;
-  
-  #ifndef SIGC_HAVE_SUN_REVERSE_ITERATOR
   typedef std::reverse_iterator<iterator>       reverse_iterator;
   typedef std::reverse_iterator<const_iterator> const_reverse_iterator;
-  #else
-  typedef std::reverse_iterator<iterator, std::random_access_iterator_tag,
-                                int, int&, int*, ptrdiff_t> reverse_iterator;
-
-  typedef std::reverse_iterator<const_iterator, std::random_access_iterator_tag,
-                                int, const int&, const int*, ptrdiff_t> const_reverse_iterator;
-  #endif /* SIGC_HAVE_SUN_REVERSE_ITERATOR */
-
-
-
 
   slot_list()
     : list_(0) {}
@@ -321,7 +307,7 @@
       return *this;
     }
 
-  slot_iterator_buf operator--(int)
+  slot_iterator_buf& operator--(int)
     {
       slot_iterator_buf __tmp(*this);
       --i_;
@@ -397,7 +383,7 @@
       return *this;
     }
 
-  slot_iterator_buf operator--(int)
+  slot_iterator_buf& operator--(int)
     {
       slot_iterator_buf __tmp(*this);
       --i_;
@@ -453,11 +439,10 @@
         return accumulator(slot_iterator_buf_type(), slot_iterator_buf_type());
 
       signal_exec exec(impl);
-      temp_slot_list slots(impl->slots_);
 
       self_type self ;
-      return accumulator(slot_iterator_buf_type(slots.begin(), &self),
-                         slot_iterator_buf_type(slots.end(), &self));
+      return accumulator(slot_iterator_buf_type(impl->slots_.begin(), &self),
+                         slot_iterator_buf_type(impl->slots_.end(), &self));
     }
   
 };
@@ -483,32 +468,21 @@
    */
   static result_type emit(signal_impl* impl)
     {
-      if (!impl || impl->slots_.empty())
-        return T_return();
-        
+      if (!impl || impl->slots_.empty()) return T_return();
+      iterator_type it = impl->slots_.begin();
+      for (; it != impl->slots_.end(); ++it)
+        if (!it->empty() && !it->blocked()) break;
+      if (it == impl->slots_.end()) return T_return(); // note that 'T_return r_();' doesn't work => define 'r_' after this line and initialize as follows:
+
       signal_exec exec(impl);
-      T_return r_ = T_return(); 
-      
-      //Use this scope to make sure that "slots" is destroyed before "exec" is destroyed.
-      //This avoids a leak on MSVC++ - see http://bugzilla.gnome.org/show_bug.cgi?id=306249
-      { 
-        temp_slot_list slots(impl->slots_);
-        iterator_type it = slots.begin();
-        for (; it != slots.end(); ++it)
-          if (!it->empty() && !it->blocked()) break;
-          
-        if (it == slots.end())
-          return T_return(); // note that 'T_return r_();' doesn't work => define 'r_' after this line and initialize as follows:
-  
-        r_ = (reinterpret_cast<call_type>(it->rep_->call_))(it->rep_);
-        for (++it; it != slots.end(); ++it)
-          {
-            if (it->empty() || it->blocked())
-              continue;
-            r_ = (reinterpret_cast<call_type>(it->rep_->call_))(it->rep_);
-          }
-      }
-      
+
+      T_return r_ = (reinterpret_cast<call_type>(it->rep_->call_))(it->rep_);
+      for (++it; it != impl->slots_.end(); ++it)
+        {
+          if (it->empty() || it->blocked())
+            continue;
+          r_ = (reinterpret_cast<call_type>(it->rep_->call_))(it->rep_);
+        }
       return r_;
     }
 };
@@ -535,9 +509,8 @@
     {
       if (!impl || impl->slots_.empty()) return;
       signal_exec exec(impl);
-      temp_slot_list slots(impl->slots_);
-
-      for (iterator_type it = slots.begin(); it != slots.end(); ++it)
+
+      for (iterator_type it = impl->slots_.begin(); it != impl->slots_.end(); ++it)
         {
           if (it->empty() || it->blocked())
             continue;
@@ -590,11 +563,10 @@
         return accumulator(slot_iterator_buf_type(), slot_iterator_buf_type());
 
       signal_exec exec(impl);
-      temp_slot_list slots(impl->slots_);
 
       self_type self (_A_a1);
-      return accumulator(slot_iterator_buf_type(slots.begin(), &self),
-                         slot_iterator_buf_type(slots.end(), &self));
+      return accumulator(slot_iterator_buf_type(impl->slots_.begin(), &self),
+                         slot_iterator_buf_type(impl->slots_.end(), &self));
     }
   
   typename type_trait<T_arg1>::take _A_a1_;
@@ -623,32 +595,21 @@
    */
   static result_type emit(signal_impl* impl, typename type_trait<T_arg1>::take _A_a1)
     {
-      if (!impl || impl->slots_.empty())
-        return T_return();
-        
+      if (!impl || impl->slots_.empty()) return T_return();
+      iterator_type it = impl->slots_.begin();
+      for (; it != impl->slots_.end(); ++it)
+        if (!it->empty() && !it->blocked()) break;
+      if (it == impl->slots_.end()) return T_return(); // note that 'T_return r_();' doesn't work => define 'r_' after this line and initialize as follows:
+
       signal_exec exec(impl);
-      T_return r_ = T_return(); 
-      
-      //Use this scope to make sure that "slots" is destroyed before "exec" is destroyed.
-      //This avoids a leak on MSVC++ - see http://bugzilla.gnome.org/show_bug.cgi?id=306249
-      { 
-        temp_slot_list slots(impl->slots_);
-        iterator_type it = slots.begin();
-        for (; it != slots.end(); ++it)
-          if (!it->empty() && !it->blocked()) break;
-          
-        if (it == slots.end())
-          return T_return(); // note that 'T_return r_();' doesn't work => define 'r_' after this line and initialize as follows:
-  
-        r_ = (reinterpret_cast<call_type>(it->rep_->call_))(it->rep_, _A_a1);
-        for (++it; it != slots.end(); ++it)
-          {
-            if (it->empty() || it->blocked())
-              continue;
-            r_ = (reinterpret_cast<call_type>(it->rep_->call_))(it->rep_, _A_a1);
-          }
-      }
-      
+
+      T_return r_ = (reinterpret_cast<call_type>(it->rep_->call_))(it->rep_, _A_a1);
+      for (++it; it != impl->slots_.end(); ++it)
+        {
+          if (it->empty() || it->blocked())
+            continue;
+          r_ = (reinterpret_cast<call_type>(it->rep_->call_))(it->rep_, _A_a1);
+        }
       return r_;
     }
 };
@@ -677,9 +638,8 @@
     {
       if (!impl || impl->slots_.empty()) return;
       signal_exec exec(impl);
-      temp_slot_list slots(impl->slots_);
-
-      for (iterator_type it = slots.begin(); it != slots.end(); ++it)
+
+      for (iterator_type it = impl->slots_.begin(); it != impl->slots_.end(); ++it)
         {
           if (it->empty() || it->blocked())
             continue;
@@ -733,11 +693,10 @@
         return accumulator(slot_iterator_buf_type(), slot_iterator_buf_type());
 
       signal_exec exec(impl);
-      temp_slot_list slots(impl->slots_);
 
       self_type self (_A_a1,_A_a2);
-      return accumulator(slot_iterator_buf_type(slots.begin(), &self),
-                         slot_iterator_buf_type(slots.end(), &self));
+      return accumulator(slot_iterator_buf_type(impl->slots_.begin(), &self),
+                         slot_iterator_buf_type(impl->slots_.end(), &self));
     }
   
   typename type_trait<T_arg1>::take _A_a1_;
@@ -768,32 +727,21 @@
    */
   static result_type emit(signal_impl* impl, typename type_trait<T_arg1>::take _A_a1,typename type_trait<T_arg2>::take _A_a2)
     {
-      if (!impl || impl->slots_.empty())
-        return T_return();
-        
+      if (!impl || impl->slots_.empty()) return T_return();
+      iterator_type it = impl->slots_.begin();
+      for (; it != impl->slots_.end(); ++it)
+        if (!it->empty() && !it->blocked()) break;
+      if (it == impl->slots_.end()) return T_return(); // note that 'T_return r_();' doesn't work => define 'r_' after this line and initialize as follows:
+
       signal_exec exec(impl);
-      T_return r_ = T_return(); 
-      
-      //Use this scope to make sure that "slots" is destroyed before "exec" is destroyed.
-      //This avoids a leak on MSVC++ - see http://bugzilla.gnome.org/show_bug.cgi?id=306249
-      { 
-        temp_slot_list slots(impl->slots_);
-        iterator_type it = slots.begin();
-        for (; it != slots.end(); ++it)
-          if (!it->empty() && !it->blocked()) break;
-          
-        if (it == slots.end())
-          return T_return(); // note that 'T_return r_();' doesn't work => define 'r_' after this line and initialize as follows:
-  
-        r_ = (reinterpret_cast<call_type>(it->rep_->call_))(it->rep_, _A_a1,_A_a2);
-        for (++it; it != slots.end(); ++it)
-          {
-            if (it->empty() || it->blocked())
-              continue;
-            r_ = (reinterpret_cast<call_type>(it->rep_->call_))(it->rep_, _A_a1,_A_a2);
-          }
-      }
-      
+
+      T_return r_ = (reinterpret_cast<call_type>(it->rep_->call_))(it->rep_, _A_a1,_A_a2);
+      for (++it; it != impl->slots_.end(); ++it)
+        {
+          if (it->empty() || it->blocked())
+            continue;
+          r_ = (reinterpret_cast<call_type>(it->rep_->call_))(it->rep_, _A_a1,_A_a2);
+        }
       return r_;
     }
 };
@@ -823,9 +771,8 @@
     {
       if (!impl || impl->slots_.empty()) return;
       signal_exec exec(impl);
-      temp_slot_list slots(impl->slots_);
-
-      for (iterator_type it = slots.begin(); it != slots.end(); ++it)
+
+      for (iterator_type it = impl->slots_.begin(); it != impl->slots_.end(); ++it)
         {
           if (it->empty() || it->blocked())
             continue;
@@ -880,11 +827,10 @@
         return accumulator(slot_iterator_buf_type(), slot_iterator_buf_type());
 
       signal_exec exec(impl);
-      temp_slot_list slots(impl->slots_);
 
       self_type self (_A_a1,_A_a2,_A_a3);
-      return accumulator(slot_iterator_buf_type(slots.begin(), &self),
-                         slot_iterator_buf_type(slots.end(), &self));
+      return accumulator(slot_iterator_buf_type(impl->slots_.begin(), &self),
+                         slot_iterator_buf_type(impl->slots_.end(), &self));
     }
   
   typename type_trait<T_arg1>::take _A_a1_;
@@ -917,32 +863,21 @@
    */
   static result_type emit(signal_impl* impl, typename type_trait<T_arg1>::take _A_a1,typename type_trait<T_arg2>::take _A_a2,typename type_trait<T_arg3>::take _A_a3)
     {
-      if (!impl || impl->slots_.empty())
-        return T_return();
-        
+      if (!impl || impl->slots_.empty()) return T_return();
+      iterator_type it = impl->slots_.begin();
+      for (; it != impl->slots_.end(); ++it)
+        if (!it->empty() && !it->blocked()) break;
+      if (it == impl->slots_.end()) return T_return(); // note that 'T_return r_();' doesn't work => define 'r_' after this line and initialize as follows:
+
       signal_exec exec(impl);
-      T_return r_ = T_return(); 
-      
-      //Use this scope to make sure that "slots" is destroyed before "exec" is destroyed.
-      //This avoids a leak on MSVC++ - see http://bugzilla.gnome.org/show_bug.cgi?id=306249
-      { 
-        temp_slot_list slots(impl->slots_);
-        iterator_type it = slots.begin();
-        for (; it != slots.end(); ++it)
-          if (!it->empty() && !it->blocked()) break;
-          
-        if (it == slots.end())
-          return T_return(); // note that 'T_return r_();' doesn't work => define 'r_' after this line and initialize as follows:
-  
-        r_ = (reinterpret_cast<call_type>(it->rep_->call_))(it->rep_, _A_a1,_A_a2,_A_a3);
-        for (++it; it != slots.end(); ++it)
-          {
-            if (it->empty() || it->blocked())
-              continue;
-            r_ = (reinterpret_cast<call_type>(it->rep_->call_))(it->rep_, _A_a1,_A_a2,_A_a3);
-          }
-      }
-      
+
+      T_return r_ = (reinterpret_cast<call_type>(it->rep_->call_))(it->rep_, _A_a1,_A_a2,_A_a3);
+      for (++it; it != impl->slots_.end(); ++it)
+        {
+          if (it->empty() || it->blocked())
+            continue;
+          r_ = (reinterpret_cast<call_type>(it->rep_->call_))(it->rep_, _A_a1,_A_a2,_A_a3);
+        }
       return r_;
     }
 };
@@ -973,9 +908,8 @@
     {
       if (!impl || impl->slots_.empty()) return;
       signal_exec exec(impl);
-      temp_slot_list slots(impl->slots_);
-
-      for (iterator_type it = slots.begin(); it != slots.end(); ++it)
+
+      for (iterator_type it = impl->slots_.begin(); it != impl->slots_.end(); ++it)
         {
           if (it->empty() || it->blocked())
             continue;
@@ -1031,11 +965,10 @@
         return accumulator(slot_iterator_buf_type(), slot_iterator_buf_type());
 
       signal_exec exec(impl);
-      temp_slot_list slots(impl->slots_);
 
       self_type self (_A_a1,_A_a2,_A_a3,_A_a4);
-      return accumulator(slot_iterator_buf_type(slots.begin(), &self),
-                         slot_iterator_buf_type(slots.end(), &self));
+      return accumulator(slot_iterator_buf_type(impl->slots_.begin(), &self),
+                         slot_iterator_buf_type(impl->slots_.end(), &self));
     }
   
   typename type_trait<T_arg1>::take _A_a1_;
@@ -1070,32 +1003,21 @@
    */
   static result_type emit(signal_impl* impl, typename type_trait<T_arg1>::take _A_a1,typename type_trait<T_arg2>::take _A_a2,typename type_trait<T_arg3>::take _A_a3,typename type_trait<T_arg4>::take _A_a4)
     {
-      if (!impl || impl->slots_.empty())
-        return T_return();
-        
+      if (!impl || impl->slots_.empty()) return T_return();
+      iterator_type it = impl->slots_.begin();
+      for (; it != impl->slots_.end(); ++it)
+        if (!it->empty() && !it->blocked()) break;
+      if (it == impl->slots_.end()) return T_return(); // note that 'T_return r_();' doesn't work => define 'r_' after this line and initialize as follows:
+
       signal_exec exec(impl);
-      T_return r_ = T_return(); 
-      
-      //Use this scope to make sure that "slots" is destroyed before "exec" is destroyed.
-      //This avoids a leak on MSVC++ - see http://bugzilla.gnome.org/show_bug.cgi?id=306249
-      { 
-        temp_slot_list slots(impl->slots_);
-        iterator_type it = slots.begin();
-        for (; it != slots.end(); ++it)
-          if (!it->empty() && !it->blocked()) break;
-          
-        if (it == slots.end())
-          return T_return(); // note that 'T_return r_();' doesn't work => define 'r_' after this line and initialize as follows:
-  
-        r_ = (reinterpret_cast<call_type>(it->rep_->call_))(it->rep_, _A_a1,_A_a2,_A_a3,_A_a4);
-        for (++it; it != slots.end(); ++it)
-          {
-            if (it->empty() || it->blocked())
-              continue;
-            r_ = (reinterpret_cast<call_type>(it->rep_->call_))(it->rep_, _A_a1,_A_a2,_A_a3,_A_a4);
-          }
-      }
-      
+
+      T_return r_ = (reinterpret_cast<call_type>(it->rep_->call_))(it->rep_, _A_a1,_A_a2,_A_a3,_A_a4);
+      for (++it; it != impl->slots_.end(); ++it)
+        {
+          if (it->empty() || it->blocked())
+            continue;
+          r_ = (reinterpret_cast<call_type>(it->rep_->call_))(it->rep_, _A_a1,_A_a2,_A_a3,_A_a4);
+        }
       return r_;
     }
 };
@@ -1127,9 +1049,8 @@
     {
       if (!impl || impl->slots_.empty()) return;
       signal_exec exec(impl);
-      temp_slot_list slots(impl->slots_);
-
-      for (iterator_type it = slots.begin(); it != slots.end(); ++it)
+
+      for (iterator_type it = impl->slots_.begin(); it != impl->slots_.end(); ++it)
         {
           if (it->empty() || it->blocked())
             continue;
@@ -1186,11 +1107,10 @@
         return accumulator(slot_iterator_buf_type(), slot_iterator_buf_type());
 
       signal_exec exec(impl);
-      temp_slot_list slots(impl->slots_);
 
       self_type self (_A_a1,_A_a2,_A_a3,_A_a4,_A_a5);
-      return accumulator(slot_iterator_buf_type(slots.begin(), &self),
-                         slot_iterator_buf_type(slots.end(), &self));
+      return accumulator(slot_iterator_buf_type(impl->slots_.begin(), &self),
+                         slot_iterator_buf_type(impl->slots_.end(), &self));
     }
   
   typename type_trait<T_arg1>::take _A_a1_;
@@ -1227,32 +1147,21 @@
    */
   static result_type emit(signal_impl* impl, typename type_trait<T_arg1>::take _A_a1,typename type_trait<T_arg2>::take _A_a2,typename type_trait<T_arg3>::take _A_a3,typename type_trait<T_arg4>::take _A_a4,typename type_trait<T_arg5>::take _A_a5)
     {
-      if (!impl || impl->slots_.empty())
-        return T_return();
-        
+      if (!impl || impl->slots_.empty()) return T_return();
+      iterator_type it = impl->slots_.begin();
+      for (; it != impl->slots_.end(); ++it)
+        if (!it->empty() && !it->blocked()) break;
+      if (it == impl->slots_.end()) return T_return(); // note that 'T_return r_();' doesn't work => define 'r_' after this line and initialize as follows:
+
       signal_exec exec(impl);
-      T_return r_ = T_return(); 
-      
-      //Use this scope to make sure that "slots" is destroyed before "exec" is destroyed.
-      //This avoids a leak on MSVC++ - see http://bugzilla.gnome.org/show_bug.cgi?id=306249
-      { 
-        temp_slot_list slots(impl->slots_);
-        iterator_type it = slots.begin();
-        for (; it != slots.end(); ++it)
-          if (!it->empty() && !it->blocked()) break;
-          
-        if (it == slots.end())
-          return T_return(); // note that 'T_return r_();' doesn't work => define 'r_' after this line and initialize as follows:
-  
-        r_ = (reinterpret_cast<call_type>(it->rep_->call_))(it->rep_, _A_a1,_A_a2,_A_a3,_A_a4,_A_a5);
-        for (++it; it != slots.end(); ++it)
-          {
-            if (it->empty() || it->blocked())
-              continue;
-            r_ = (reinterpret_cast<call_type>(it->rep_->call_))(it->rep_, _A_a1,_A_a2,_A_a3,_A_a4,_A_a5);
-          }
-      }
-      
+
+      T_return r_ = (reinterpret_cast<call_type>(it->rep_->call_))(it->rep_, _A_a1,_A_a2,_A_a3,_A_a4,_A_a5);
+      for (++it; it != impl->slots_.end(); ++it)
+        {
+          if (it->empty() || it->blocked())
+            continue;
+          r_ = (reinterpret_cast<call_type>(it->rep_->call_))(it->rep_, _A_a1,_A_a2,_A_a3,_A_a4,_A_a5);
+        }
       return r_;
     }
 };
@@ -1285,9 +1194,8 @@
     {
       if (!impl || impl->slots_.empty()) return;
       signal_exec exec(impl);
-      temp_slot_list slots(impl->slots_);
-
-      for (iterator_type it = slots.begin(); it != slots.end(); ++it)
+
+      for (iterator_type it = impl->slots_.begin(); it != impl->slots_.end(); ++it)
         {
           if (it->empty() || it->blocked())
             continue;
@@ -1345,11 +1253,10 @@
         return accumulator(slot_iterator_buf_type(), slot_iterator_buf_type());
 
       signal_exec exec(impl);
-      temp_slot_list slots(impl->slots_);
 
       self_type self (_A_a1,_A_a2,_A_a3,_A_a4,_A_a5,_A_a6);
-      return accumulator(slot_iterator_buf_type(slots.begin(), &self),
-                         slot_iterator_buf_type(slots.end(), &self));
+      return accumulator(slot_iterator_buf_type(impl->slots_.begin(), &self),
+                         slot_iterator_buf_type(impl->slots_.end(), &self));
     }
   
   typename type_trait<T_arg1>::take _A_a1_;
@@ -1388,32 +1295,21 @@
    */
   static result_type emit(signal_impl* impl, typename type_trait<T_arg1>::take _A_a1,typename type_trait<T_arg2>::take _A_a2,typename type_trait<T_arg3>::take _A_a3,typename type_trait<T_arg4>::take _A_a4,typename type_trait<T_arg5>::take _A_a5,typename type_trait<T_arg6>::take _A_a6)
     {
-      if (!impl || impl->slots_.empty())
-        return T_return();
-        
+      if (!impl || impl->slots_.empty()) return T_return();
+      iterator_type it = impl->slots_.begin();
+      for (; it != impl->slots_.end(); ++it)
+        if (!it->empty() && !it->blocked()) break;
+      if (it == impl->slots_.end()) return T_return(); // note that 'T_return r_();' doesn't work => define 'r_' after this line and initialize as follows:
+
       signal_exec exec(impl);
-      T_return r_ = T_return(); 
-      
-      //Use this scope to make sure that "slots" is destroyed before "exec" is destroyed.
-      //This avoids a leak on MSVC++ - see http://bugzilla.gnome.org/show_bug.cgi?id=306249
-      { 
-        temp_slot_list slots(impl->slots_);
-        iterator_type it = slots.begin();
-        for (; it != slots.end(); ++it)
-          if (!it->empty() && !it->blocked()) break;
-          
-        if (it == slots.end())
-          return T_return(); // note that 'T_return r_();' doesn't work => define 'r_' after this line and initialize as follows:
-  
-        r_ = (reinterpret_cast<call_type>(it->rep_->call_))(it->rep_, _A_a1,_A_a2,_A_a3,_A_a4,_A_a5,_A_a6);
-        for (++it; it != slots.end(); ++it)
-          {
-            if (it->empty() || it->blocked())
-              continue;
-            r_ = (reinterpret_cast<call_type>(it->rep_->call_))(it->rep_, _A_a1,_A_a2,_A_a3,_A_a4,_A_a5,_A_a6);
-          }
-      }
-      
+
+      T_return r_ = (reinterpret_cast<call_type>(it->rep_->call_))(it->rep_, _A_a1,_A_a2,_A_a3,_A_a4,_A_a5,_A_a6);
+      for (++it; it != impl->slots_.end(); ++it)
+        {
+          if (it->empty() || it->blocked())
+            continue;
+          r_ = (reinterpret_cast<call_type>(it->rep_->call_))(it->rep_, _A_a1,_A_a2,_A_a3,_A_a4,_A_a5,_A_a6);
+        }
       return r_;
     }
 };
@@ -1447,9 +1343,8 @@
     {
       if (!impl || impl->slots_.empty()) return;
       signal_exec exec(impl);
-      temp_slot_list slots(impl->slots_);
-
-      for (iterator_type it = slots.begin(); it != slots.end(); ++it)
+
+      for (iterator_type it = impl->slots_.begin(); it != impl->slots_.end(); ++it)
         {
           if (it->empty() || it->blocked())
             continue;
@@ -1508,11 +1403,10 @@
         return accumulator(slot_iterator_buf_type(), slot_iterator_buf_type());
 
       signal_exec exec(impl);
-      temp_slot_list slots(impl->slots_);
 
       self_type self (_A_a1,_A_a2,_A_a3,_A_a4,_A_a5,_A_a6,_A_a7);
-      return accumulator(slot_iterator_buf_type(slots.begin(), &self),
-                         slot_iterator_buf_type(slots.end(), &self));
+      return accumulator(slot_iterator_buf_type(impl->slots_.begin(), &self),
+                         slot_iterator_buf_type(impl->slots_.end(), &self));
     }
   
   typename type_trait<T_arg1>::take _A_a1_;
@@ -1553,32 +1447,21 @@
    */
   static result_type emit(signal_impl* impl, typename type_trait<T_arg1>::take _A_a1,typename type_trait<T_arg2>::take _A_a2,typename type_trait<T_arg3>::take _A_a3,typename type_trait<T_arg4>::take _A_a4,typename type_trait<T_arg5>::take _A_a5,typename type_trait<T_arg6>::take _A_a6,typename type_trait<T_arg7>::take _A_a7)
     {
-      if (!impl || impl->slots_.empty())
-        return T_return();
-        
+      if (!impl || impl->slots_.empty()) return T_return();
+      iterator_type it = impl->slots_.begin();
+      for (; it != impl->slots_.end(); ++it)
+        if (!it->empty() && !it->blocked()) break;
+      if (it == impl->slots_.end()) return T_return(); // note that 'T_return r_();' doesn't work => define 'r_' after this line and initialize as follows:
+
       signal_exec exec(impl);
-      T_return r_ = T_return(); 
-      
-      //Use this scope to make sure that "slots" is destroyed before "exec" is destroyed.
-      //This avoids a leak on MSVC++ - see http://bugzilla.gnome.org/show_bug.cgi?id=306249
-      { 
-        temp_slot_list slots(impl->slots_);
-        iterator_type it = slots.begin();
-        for (; it != slots.end(); ++it)
-          if (!it->empty() && !it->blocked()) break;
-          
-        if (it == slots.end())
-          return T_return(); // note that 'T_return r_();' doesn't work => define 'r_' after this line and initialize as follows:
-  
-        r_ = (reinterpret_cast<call_type>(it->rep_->call_))(it->rep_, _A_a1,_A_a2,_A_a3,_A_a4,_A_a5,_A_a6,_A_a7);
-        for (++it; it != slots.end(); ++it)
-          {
-            if (it->empty() || it->blocked())
-              continue;
-            r_ = (reinterpret_cast<call_type>(it->rep_->call_))(it->rep_, _A_a1,_A_a2,_A_a3,_A_a4,_A_a5,_A_a6,_A_a7);
-          }
-      }
-      
+
+      T_return r_ = (reinterpret_cast<call_type>(it->rep_->call_))(it->rep_, _A_a1,_A_a2,_A_a3,_A_a4,_A_a5,_A_a6,_A_a7);
+      for (++it; it != impl->slots_.end(); ++it)
+        {
+          if (it->empty() || it->blocked())
+            continue;
+          r_ = (reinterpret_cast<call_type>(it->rep_->call_))(it->rep_, _A_a1,_A_a2,_A_a3,_A_a4,_A_a5,_A_a6,_A_a7);
+        }
       return r_;
     }
 };
@@ -1613,9 +1496,8 @@
     {
       if (!impl || impl->slots_.empty()) return;
       signal_exec exec(impl);
-      temp_slot_list slots(impl->slots_);
-
-      for (iterator_type it = slots.begin(); it != slots.end(); ++it)
+
+      for (iterator_type it = impl->slots_.begin(); it != impl->slots_.end(); ++it)
         {
           if (it->empty() || it->blocked())
             continue;
@@ -2658,18 +2540,13 @@
 };
 
 
-
 /** Convenience wrapper for the numbered sigc::signal0 template.
  * See the base class for useful methods.
  * This is the template specialization of the unnumbered sigc::signal
  * template for 0 argument(s).
  */
 template <class T_return>
-<<<<<<< HEAD
-class signal <T_return, nil_,nil_,nil_,nil_,nil_,nil_,nil_>
-=======
 class signal <T_return>
->>>>>>> 7f64e5ac
   : public signal0<T_return, nil_>
 {
 public:
@@ -2693,18 +2570,13 @@
     : signal0<T_return, nil_>(src) {}
 };
 
-
 /** Convenience wrapper for the numbered sigc::signal1 template.
  * See the base class for useful methods.
  * This is the template specialization of the unnumbered sigc::signal
  * template for 1 argument(s).
  */
 template <class T_return, class T_arg1>
-<<<<<<< HEAD
-class signal <T_return, T_arg1, nil_,nil_,nil_,nil_,nil_,nil_>
-=======
 class signal <T_return, T_arg1>
->>>>>>> 7f64e5ac
   : public signal1<T_return, T_arg1, nil_>
 {
 public:
@@ -2728,18 +2600,13 @@
     : signal1<T_return, T_arg1, nil_>(src) {}
 };
 
-
 /** Convenience wrapper for the numbered sigc::signal2 template.
  * See the base class for useful methods.
  * This is the template specialization of the unnumbered sigc::signal
  * template for 2 argument(s).
  */
 template <class T_return, class T_arg1,class T_arg2>
-<<<<<<< HEAD
-class signal <T_return, T_arg1,T_arg2, nil_,nil_,nil_,nil_,nil_>
-=======
 class signal <T_return, T_arg1,T_arg2>
->>>>>>> 7f64e5ac
   : public signal2<T_return, T_arg1,T_arg2, nil_>
 {
 public:
@@ -2763,18 +2630,13 @@
     : signal2<T_return, T_arg1,T_arg2, nil_>(src) {}
 };
 
-
 /** Convenience wrapper for the numbered sigc::signal3 template.
  * See the base class for useful methods.
  * This is the template specialization of the unnumbered sigc::signal
  * template for 3 argument(s).
  */
 template <class T_return, class T_arg1,class T_arg2,class T_arg3>
-<<<<<<< HEAD
-class signal <T_return, T_arg1,T_arg2,T_arg3, nil_,nil_,nil_,nil_>
-=======
 class signal <T_return, T_arg1,T_arg2,T_arg3>
->>>>>>> 7f64e5ac
   : public signal3<T_return, T_arg1,T_arg2,T_arg3, nil_>
 {
 public:
@@ -2798,18 +2660,13 @@
     : signal3<T_return, T_arg1,T_arg2,T_arg3, nil_>(src) {}
 };
 
-
 /** Convenience wrapper for the numbered sigc::signal4 template.
  * See the base class for useful methods.
  * This is the template specialization of the unnumbered sigc::signal
  * template for 4 argument(s).
  */
 template <class T_return, class T_arg1,class T_arg2,class T_arg3,class T_arg4>
-<<<<<<< HEAD
-class signal <T_return, T_arg1,T_arg2,T_arg3,T_arg4, nil_,nil_,nil_>
-=======
 class signal <T_return, T_arg1,T_arg2,T_arg3,T_arg4>
->>>>>>> 7f64e5ac
   : public signal4<T_return, T_arg1,T_arg2,T_arg3,T_arg4, nil_>
 {
 public:
@@ -2833,18 +2690,13 @@
     : signal4<T_return, T_arg1,T_arg2,T_arg3,T_arg4, nil_>(src) {}
 };
 
-
 /** Convenience wrapper for the numbered sigc::signal5 template.
  * See the base class for useful methods.
  * This is the template specialization of the unnumbered sigc::signal
  * template for 5 argument(s).
  */
 template <class T_return, class T_arg1,class T_arg2,class T_arg3,class T_arg4,class T_arg5>
-<<<<<<< HEAD
-class signal <T_return, T_arg1,T_arg2,T_arg3,T_arg4,T_arg5, nil_,nil_>
-=======
 class signal <T_return, T_arg1,T_arg2,T_arg3,T_arg4,T_arg5>
->>>>>>> 7f64e5ac
   : public signal5<T_return, T_arg1,T_arg2,T_arg3,T_arg4,T_arg5, nil_>
 {
 public:
@@ -2868,18 +2720,13 @@
     : signal5<T_return, T_arg1,T_arg2,T_arg3,T_arg4,T_arg5, nil_>(src) {}
 };
 
-
 /** Convenience wrapper for the numbered sigc::signal6 template.
  * See the base class for useful methods.
  * This is the template specialization of the unnumbered sigc::signal
  * template for 6 argument(s).
  */
 template <class T_return, class T_arg1,class T_arg2,class T_arg3,class T_arg4,class T_arg5,class T_arg6>
-<<<<<<< HEAD
-class signal <T_return, T_arg1,T_arg2,T_arg3,T_arg4,T_arg5,T_arg6, nil_>
-=======
 class signal <T_return, T_arg1,T_arg2,T_arg3,T_arg4,T_arg5,T_arg6>
->>>>>>> 7f64e5ac
   : public signal6<T_return, T_arg1,T_arg2,T_arg3,T_arg4,T_arg5,T_arg6, nil_>
 {
 public:
