--- conflicted
+++ resolved
@@ -251,11 +251,7 @@
 	if (session == 0 || !ruler_pressed_button) {
 		return FALSE;
 	}
-<<<<<<< HEAD
-	
-=======
-
->>>>>>> 7f64e5ac
+
        	double wcx=0,wcy=0;
 	double cx=0,cy=0;
 
@@ -274,24 +270,21 @@
 	/// ripped from maybe_autoscroll, and adapted to work here
 	nframes_t one_page = (nframes_t) rint (canvas_width * frames_per_unit);
 	nframes_t rightmost_frame = leftmost_frame + one_page;
-<<<<<<< HEAD
-=======
 
 	jack_nframes_t frame = pixel_to_frame (cx);
->>>>>>> 7f64e5ac
 
 	if (autoscroll_timeout_tag < 0) {
-		if (where > rightmost_frame) {
+		if (frame > rightmost_frame) {
 			if (rightmost_frame < max_frames) {
 				start_canvas_autoscroll (1);
 			}
-		} else if (where <= leftmost_frame) {
+		} else if (frame < leftmost_frame) {
 			if (leftmost_frame > 0) {
 				start_canvas_autoscroll (-1);
 			}
 		} 
 	} else {
-		if (where >= leftmost_frame && where < rightmost_frame) {
+		if (frame >= leftmost_frame && frame < rightmost_frame) {
 			stop_canvas_autoscroll ();
 		}
 	}
