--- conflicted
+++ resolved
@@ -409,22 +409,14 @@
 	ensure_xml_node ();
 	
 	_width = w;
-<<<<<<< HEAD
-	
+
+	if (_width_owner == this) {
+		xml_node->add_property ("strip_width", enum_2_string (_width));
+	}
+
 	switch (w) {
 	case Wide:
 		set_size_request (-1, -1);
-		xml_node->add_property ("strip_width", "wide");
-=======
-
-	if (_width_owner == this) {
-		xml_node->add_property ("strip_width", enum_2_string (_width));
-	}
-
-	switch (w) {
-	case Wide:
-		set_size_request (-1, -1);
->>>>>>> a22f2555
 		
 		if (rec_enable_button)  {
 			((Gtk::Label*)rec_enable_button->get_child())->set_text (_("record"));
@@ -448,11 +440,6 @@
 		break;
 
 	case Narrow:
-<<<<<<< HEAD
-		xml_node->add_property ("strip_width", "narrow");
-
-=======
->>>>>>> a22f2555
 		if (rec_enable_button) {
 			((Gtk::Label*)rec_enable_button->get_child())->set_text (_("Rec"));
 		}
