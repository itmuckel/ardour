--- conflicted
+++ resolved
@@ -11,11 +11,7 @@
 "Project-Id-Version: Ardour 2.0rc1\n"
 "Report-Msgid-Bugs-To: \n"
 "POT-Creation-Date: 2007-04-08 11:00+0200\n"
-<<<<<<< HEAD
-"PO-Revision-Date: 2007-04-09 13:24+0200\n"
-=======
 "PO-Revision-Date: 2007-04-09 16:14+0200\n"
->>>>>>> a22f2555
 "Last-Translator: Christophe Combelles <ccomb@free.fr>\n"
 "Language-Team: French\n"
 "MIME-Version: 1.0\n"
@@ -1338,21 +1334,14 @@
 msgid "Send MIDI feedback"
 msgstr "Envoi des réponses MIDI"
 
-<<<<<<< HEAD
+#: gtk2_ardour/ardour_ui_ed.cc:397
+msgid "Use MIDI control"
+msgstr "Réception des contrôles MIDI"
+
 #: gtk2_ardour/ardour_ui_ed.cc:400
 msgid "Use OSC"
 msgstr "Utiliser OSC (OpenSound Control)"
 
-=======
-#: gtk2_ardour/ardour_ui_ed.cc:397
-msgid "Use MIDI control"
-msgstr "Réception des contrôles MIDI"
-
-#: gtk2_ardour/ardour_ui_ed.cc:400
-msgid "Use OSC"
-msgstr "Utiliser OSC (OpenSound Control)"
-
->>>>>>> a22f2555
 #: gtk2_ardour/ardour_ui_ed.cc:405
 msgid "Stop plugins with transport"
 msgstr "Arrêt des plugins lors des déplacements"
@@ -1473,19 +1462,11 @@
 #: gtk2_ardour/ardour_ui_ed.cc:479
 msgid "Manually connect outputs"
 msgstr "Pas de sorties automatiques"
-<<<<<<< HEAD
 
 #: gtk2_ardour/ardour_ui_ed.cc:484
 msgid "Remote ID assigned by User"
 msgstr "identifiant assigné manuellement"
 
-=======
-
-#: gtk2_ardour/ardour_ui_ed.cc:484
-msgid "Remote ID assigned by User"
-msgstr "identifiant assigné manuellement"
-
->>>>>>> a22f2555
 #: gtk2_ardour/ardour_ui_ed.cc:486
 msgid "Remote ID follows order of Mixer"
 msgstr "identifiant donné par la Console de mixage"
@@ -1501,19 +1482,11 @@
 #: gtk2_ardour/ardour_ui_ed.cc:641
 msgid "Feedback"
 msgstr "Motorisation"
-<<<<<<< HEAD
 
 #: gtk2_ardour/ardour_ui_ed.cc:725
 msgid "Clock"
 msgstr "Horloge"
 
-=======
-
-#: gtk2_ardour/ardour_ui_ed.cc:725
-msgid "Clock"
-msgstr "Horloge"
-
->>>>>>> a22f2555
 #: gtk2_ardour/ardour_ui_options.cc:112 gtk2_ardour/ardour_ui_options.cc:139
 #: gtk2_ardour/editor_actions.cc:725 gtk2_ardour/editor_actions.cc:953
 #: gtk2_ardour/editor_actions.cc:966 gtk2_ardour/editor_actions.cc:1030
@@ -2377,7 +2350,6 @@
 #: gtk2_ardour/editor.cc:1662
 msgid "Reset Envelope"
 msgstr "Réinitialiser l'enveloppe"
-<<<<<<< HEAD
 
 #: gtk2_ardour/editor.cc:1664
 msgid "Envelope Visible"
@@ -2387,17 +2359,6 @@
 msgid "Envelope Active"
 msgstr "Enveloppe Active"
 
-=======
-
-#: gtk2_ardour/editor.cc:1664
-msgid "Envelope Visible"
-msgstr "Enveloppe Visible"
-
-#: gtk2_ardour/editor.cc:1671
-msgid "Envelope Active"
-msgstr "Enveloppe Active"
-
->>>>>>> a22f2555
 #: gtk2_ardour/editor.cc:1681
 msgid "DeNormalize"
 msgstr "Dénormaliser"
@@ -3473,19 +3434,11 @@
 #: gtk2_ardour/editor_actions.cc:824
 msgid "programming error: %1: %2"
 msgstr "programming error: %1: %2"
-<<<<<<< HEAD
 
 #: gtk2_ardour/editor_actions.cc:985
 msgid "Configuraton is using unhandled subframes per frame value: %1"
 msgstr "La configuration utilise une valeur non prise en charge de sous-trames par trame : %1"
 
-=======
-
-#: gtk2_ardour/editor_actions.cc:985
-msgid "Configuraton is using unhandled subframes per frame value: %1"
-msgstr "La configuration utilise une valeur non prise en charge de sous-trames par trame : %1"
-
->>>>>>> a22f2555
 #: gtk2_ardour/editor_audio_import.cc:84
 msgid "You can't import or embed an audiofile until you have a session loaded."
 msgstr ""
@@ -3687,19 +3640,11 @@
 #: gtk2_ardour/editor_markers.cc:495
 msgid "Play from Range Mark"
 msgstr "lire depuis ce repère"
-<<<<<<< HEAD
 
 #: gtk2_ardour/editor_markers.cc:497
 msgid "Play Range"
 msgstr "lire l'intervalle"
 
-=======
-
-#: gtk2_ardour/editor_markers.cc:497
-msgid "Play Range"
-msgstr "lire l'intervalle"
-
->>>>>>> a22f2555
 #: gtk2_ardour/editor_markers.cc:498
 msgid "Loop Range"
 msgstr "lire en boucle"
@@ -3850,7 +3795,6 @@
 #: gtk2_ardour/editor_mouse.cc:3274
 msgid "fixed time region copy"
 msgstr "Copie verticale de région"
-<<<<<<< HEAD
 
 #: gtk2_ardour/editor_mouse.cc:3276
 msgid "region copy"
@@ -3864,21 +3808,6 @@
 msgid "region drag"
 msgstr "Déplacement de région"
 
-=======
-
-#: gtk2_ardour/editor_mouse.cc:3276
-msgid "region copy"
-msgstr "Copie de région"
-
-#: gtk2_ardour/editor_mouse.cc:3280
-msgid "fixed time region drag"
-msgstr "Déplacement vertical de région"
-
-#: gtk2_ardour/editor_mouse.cc:3282
-msgid "region drag"
-msgstr "Déplacement de région"
-
->>>>>>> a22f2555
 #: gtk2_ardour/editor_mouse.cc:3670
 msgid "selection grab"
 msgstr "capture de sélection"
@@ -4461,11 +4390,7 @@
 
 #: gtk2_ardour/export_dialog.cc:111
 msgid "Export CD Marker File Only"
-<<<<<<< HEAD
-msgstr "exporter simplement un fichier de marqueurs de CD"
-=======
 msgstr "n'exporter qu'un fichier descripteur de CD"
->>>>>>> a22f2555
 
 #: gtk2_ardour/export_dialog.cc:112 gtk2_ardour/option_editor.cc:84
 #: gtk2_ardour/option_editor.cc:85
@@ -4569,21 +4494,12 @@
 #: gtk2_ardour/gain_meter.cc:700 gtk2_ardour/gain_meter.cc:715
 msgid "meter point change"
 msgstr "changt source vu-mètre"
-<<<<<<< HEAD
 
 #: gtk2_ardour/gain_meter.cc:848 gtk2_ardour/mixer_strip.cc:449
 #: gtk2_ardour/panner_ui.cc:748
 msgid "M"
 msgstr "M"
 
-=======
-
-#: gtk2_ardour/gain_meter.cc:848 gtk2_ardour/mixer_strip.cc:449
-#: gtk2_ardour/panner_ui.cc:748
-msgid "M"
-msgstr "M"
-
->>>>>>> a22f2555
 #: gtk2_ardour/gain_meter.cc:851 gtk2_ardour/panner_ui.cc:751
 msgid "P"
 msgstr "P"
@@ -5316,19 +5232,11 @@
 #: gtk2_ardour/opts.cc:53
 msgid "  -O, --no-hw-optimizations        Disable h/w specific optimizations\n"
 msgstr "  -O, --no-hw-optimizations        Désactiver les optimisations matérielles spécifiques\n"
-<<<<<<< HEAD
 
 #: gtk2_ardour/opts.cc:54
 msgid "  -S, --sync\t                   Draw the gui synchronously \n"
 msgstr "  -S, --sync\t                   Dessiner l'interface graphique en mode synchrone\n"
 
-=======
-
-#: gtk2_ardour/opts.cc:54
-msgid "  -S, --sync\t                   Draw the gui synchronously \n"
-msgstr "  -S, --sync\t                   Dessiner l'interface graphique en mode synchrone\n"
-
->>>>>>> a22f2555
 #: gtk2_ardour/opts.cc:56
 msgid "  -V, --novst                      Do not use VST support\n"
 msgstr ""
